--- conflicted
+++ resolved
@@ -170,12 +170,8 @@
 	if len(command) == 0 or command[0] != Prefix:
 		setMinecraftServerAndStart(server)
 		if info.isPlayer:
-<<<<<<< HEAD
-			client.sendMessage('<' + info.player + '> ' + info.content)
-=======
 			client.log('Sending message "' + str((info.player, info.content)) + '" to the server')
 			client.sendChatMessage(info.player, info.content)
->>>>>>> 3b1e2c9c
 		return
 	del command[0]
 
